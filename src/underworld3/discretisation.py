from typing import Optional, Tuple, Union
import os
import numpy
import sympy
from sympy.matrices.expressions.blockmatrix import bc_dist
import sympy.vector
from petsc4py import PETSc
import underworld3 as uw

from underworld3.utilities._api_tools import Stateful
from underworld3.utilities._api_tools import uw_object

from underworld3.coordinates import CoordinateSystem, CoordinateSystemType
from underworld3.cython import petsc_discretisation


import underworld3.timing as timing

## Introduce these two specific types of coordinate tracking vector objects

from sympy.vector import CoordSys3D


@timing.routine_timer_decorator
def _from_gmsh(
    filename, comm=None, markVertices=False, useRegions=True, useMultipleTags=True
):
    """Read a Gmsh .msh file from `filename`.

    :kwarg comm: Optional communicator to build the mesh on (defaults to
        COMM_WORLD).
    """

    ## NOTE: - this should be smart enough to serialise the msh conversion
    ## and then read back in parallel via h5.  This is currently done
    ## by every gmesh mesh

    comm = comm or PETSc.COMM_WORLD
    options = PETSc.Options()
    options["dm_plex_hash_location"] = None

    # This option allows objects to be in multiple physical groups
    # Rather than just the first one found.
    if useMultipleTags:
        options.setValue("dm_plex_gmsh_multiple_tags", True)
    else:
        options.setValue("dm_plex_gmsh_multiple_tags", False)

    # This is usually True because dmplex then contains
    # Labels for physical groups
    if useRegions:
        options["dm_plex_gmsh_use_regions"] = None

    else:
        options.delValue("dm_plex_gmsh_use_regions")

    # Marking the vertices may be necessary to constrain isolated points
    # but it means that the labels will have a mix of points, and edges / faces
    if markVertices:
        options.setValue("dm_plex_gmsh_mark_vertices", True)
    else:
        options.delValue("dm_plex_gmsh_mark_vertices")

    # this process is more efficient done on the root process and then distributed
    # we do this by saving the mesh as h5 which is more flexible to re-use later

    if uw.mpi.rank == 0:
        plex_0 = PETSc.DMPlex().createFromFile(
            filename, interpolate=True, comm=PETSc.COMM_SELF
        )

        plex_0.setName("uw_mesh")
        plex_0.markBoundaryFaces("All_Boundaries", 1001)

        viewer = PETSc.ViewerHDF5().create(filename + ".h5", "w", comm=PETSc.COMM_SELF)
        viewer(plex_0)
        viewer.destroy()

    # Now we have an h5 file and we can hand this to _from_plexh5

    return _from_plexh5(filename + ".h5", comm, return_sf=True)


@timing.routine_timer_decorator
def _from_plexh5(
    filename,
    comm=None,
    return_sf=False,
):
    """Read a dmplex .h5 file from `filename` provided.

    comm: Optional communicator to build the mesh on (defaults to
    COMM_WORLD).
    """

    if comm == None:
        comm = PETSc.COMM_WORLD

    viewer = PETSc.ViewerHDF5().create(filename, "r", comm=comm)

    # h5plex = PETSc.DMPlex().createFromFile(filename, comm=comm)
    h5plex = PETSc.DMPlex().create(comm=comm)
    sf0 = h5plex.topologyLoad(viewer)
    h5plex.coordinatesLoad(viewer, sf0)
    h5plex.labelsLoad(viewer, sf0)

    # Do this as well
    h5plex.setName("uw_mesh")
    h5plex.markBoundaryFaces("All_Boundaries", 1001)

    if not return_sf:
        return h5plex
    else:
        return sf0, h5plex


class Mesh(Stateful, uw_object):
    r"""
    Mesh class for uw - documentation needed
    """

    mesh_instances = 0

    @timing.routine_timer_decorator
    def __init__(
        self,
        plex_or_meshfile,
        degree=1,
        simplex=True,
        coordinate_system_type=None,
        qdegree=2,
        markVertices=None,
        useRegions=None,
        useMultipleTags=None,
        filename=None,
        refinement=None,
        refinement_callback=None,
        return_coords_to_bounds=None,
        boundaries=None,
        boundary_normals=None,
        name=None,
        verbose=False,
        *args,
        **kwargs,
    ):
        self.instance = Mesh.mesh_instances
        Mesh.mesh_instances += 1

        comm = PETSc.COMM_WORLD

        if isinstance(plex_or_meshfile, PETSc.DMPlex):
            if verbose and uw.mpi.rank == 0:
                print(f"Constructing UW mesh from DMPlex object", flush=True)
            name = "plexmesh"
            self.dm = plex_or_meshfile
            self.sf0 = None  # Should we build one ?
        else:
            comm = kwargs.get("comm", PETSc.COMM_WORLD)
            name = plex_or_meshfile
            basename, ext = os.path.splitext(plex_or_meshfile)

            # Note: should be able to handle a .geo as well on this pathway
            if ext.lower() == ".msh":
                if verbose and uw.mpi.rank == 0:
                    print(
                        f"Constructing UW mesh from gmsh {plex_or_meshfile}", flush=True
                    )

                self.sf0, self.dm = _from_gmsh(
                    plex_or_meshfile,
                    comm,
                    markVertices=markVertices,
                    useRegions=useRegions,
                    useMultipleTags=useMultipleTags,
                )
            elif ext.lower() == ".h5":
                if verbose and uw.mpi.rank == 0:
                    print(
                        f"Constructing UW mesh from DMPlex h5 file {plex_or_meshfile}",
                        flush=True,
                    )
                self.sf0, self.dm = _from_plexh5(
                    plex_or_meshfile, PETSc.COMM_WORLD, return_sf=True
                )

            else:
                raise RuntimeError(
                    "Mesh file %s has unknown format '%s'."
                    % (plex_or_meshfile, ext[1:])
                )

        self.filename = filename
        self.boundaries = boundaries
        self.boundary_normals = boundary_normals

        # options.delValue("dm_plex_gmsh_mark_vertices")
        # options.delValue("dm_plex_gmsh_multiple_tags")
        # options.delValue("dm_plex_gmsh_use_regions")
        self.dm.setFromOptions()

        # uw.adaptivity._dm_stack_bcs(self.dm, self.boundaries, "UW_Boundaries")

        # all_edges_label_dm = self.dm.getLabel("depth")
        # if all_edges_label_dm:
        #     all_edges_IS_dm = all_edges_label_dm.getStratumIS(1)
        #     # all_edges_IS_dm.view()

        # self.dm.createLabel("All_Edges")
        # all_edges_label = self.dm.getLabel("All_Edges")
        # if all_edges_label and all_edges_IS_dm:
        #     all_edges_label.setStratumIS(boundaries.All_Edges.value, all_edges_IS_dm)

        ## --- UW_Boundaries label
        if self.boundaries is not None:

            self.dm.removeLabel("UW_Boundaries")
            uw.mpi.barrier()
            self.dm.createLabel("UW_Boundaries")

            stacked_bc_label = self.dm.getLabel("UW_Boundaries")

            for b in self.boundaries:
                bc_label_name = b.name
                label = self.dm.getLabel(bc_label_name)

                if label:
                    label_is = label.getStratumIS(b.value)

                    # Load this up on the stacked BC label
                    if label_is:
                        stacked_bc_label.setStratumIS(b.value, label_is)

            uw.mpi.barrier()

        ## ---

        self.refinement_callback = refinement_callback
        self.name = name
        self.sf1 = None
        self.return_coords_to_bounds = return_coords_to_bounds

        ## This is where we can refine the dm if required, and rebuild / redistribute

        if verbose and uw.mpi.rank == 0:
            print(
                f"Mesh refinement levels: {refinement}",
                flush=True,
            )

        uw.mpi.barrier()

        if not refinement is None and refinement > 0:

            self.dm.setRefinementUniform()
<<<<<<< HEAD
            self.dm.distribute()
=======

            if not self.dm.isDistributed():
                self.dm.distribute()
>>>>>>> 36f02851

            # self.dm_hierarchy = self.dm.refineHierarchy(refinement)

            # This is preferable to the refineHierarchy call
            # because we can repair the refined mesh at each
            # step along the way

            self.dm_hierarchy = [self.dm]
            for i in range(refinement):
                dm_refined = self.dm_hierarchy[i].refine()
                dm_refined.setCoarseDM(self.dm_hierarchy[i])

                if callable(refinement_callback):
                    refinement_callback(dm_refined)

                self.dm_hierarchy.append(dm_refined)

            # self.dm_hierarchy = [self.dm] + self.dm_hierarchy

            self.dm_h = self.dm_hierarchy[-1]
            self.dm_h.setName("uw_hierarchical_dm")

            if callable(refinement_callback):
                for dm in self.dm_hierarchy:
                    refinement_callback(dm)
<<<<<<< HEAD
            # Single level equivalent dm
            self.dm = self.dm_h.clone()

        else:
            self.dm.distribute()
=======

            # Single level equivalent dm (needed for aux vars ?? Check this - LM)
            self.dm = self.dm_h.clone()

        else:
            if not self.dm.isDistributed():
                self.dm.distribute()
>>>>>>> 36f02851

            self.dm_hierarchy = [self.dm]
            self.dm_h = self.dm.clone()

        # This will be done anyway - the mesh maybe in a
        # partially adapted state

        if self.sf1 and self.sf0:
            self.sf = self.sf0.compose(self.sf1)
        else:
            self.sf = self.sf0  # could be None !

        if self.name is None:
            self.name = "mesh"
            self.dm.setName("uw_mesh")
        else:
            self.dm.setName(f"uw_{self.name}")

        # Set sympy constructs. First a generic, symbolic, Cartesian coordinate system
        # A unique set of vectors / names for each mesh instance

        from sympy.vector import CoordSys3D

        self._N = CoordSys3D(f"N")

        # Tidy some of this printing without changing the
        # underlying vector names (as these are part of the code generation system)

        self._N.x._latex_form = r"\mathrm{\xi_0}"
        self._N.y._latex_form = r"\mathrm{\xi_1}"
        self._N.z._latex_form = r"\mathrm{\xi_2}"
        self._N.i._latex_form = r"\mathbf{\hat{\mathbf{e}}_0}"
        self._N.j._latex_form = r"\mathbf{\hat{\mathbf{e}}_1}"
        self._N.k._latex_form = r"\mathbf{\hat{\mathbf{e}}_2}"

        self._Gamma = CoordSys3D(r"\Gamma")

        self._Gamma.x._latex_form = r"\Gamma_x"
        self._Gamma.y._latex_form = r"\Gamma_y"
        self._Gamma.z._latex_form = r"\Gamma_z"

        # Now add the appropriate coordinate system for the mesh's natural geometry
        # This step will usually over-write the defaults we just defined
        self._CoordinateSystem = CoordinateSystem(self, coordinate_system_type)

        # This was in the _jit extension but ... if
        # not here then the tests fail sometimes (caching ?)

        self._N.x._ccodestr = "petsc_x[0]"
        self._N.y._ccodestr = "petsc_x[1]"
        self._N.z._ccodestr = "petsc_x[2]"

        # Surface integrals also have normal vector information as petsc_n

        self._Gamma.x._ccodestr = "petsc_n[0]"
        self._Gamma.y._ccodestr = "petsc_n[1]"
        self._Gamma.z._ccodestr = "petsc_n[2]"

        try:
            self.isSimplex = self.dm.isSimplex()
        except:
            self.isSimplex = simplex

        self._vars = {}
        self._block_vars = {}

        # a list of equation systems that will
        # need to be rebuilt if the mesh coordinates change

        self._equation_systems_register = []

        self._evaluation_hash = None
        self._evaluation_interpolated_results = None
        self._accessed = False
        self._quadrature = False
        self._stale_lvec = True
        self._lvec = None
        self.petsc_fe = None

        self.degree = degree
        self.qdegree = qdegree

        self.nuke_coords_and_rebuild()

        if verbose and uw.mpi.rank == 0:
            print(
                f"Populating mesh coordinates {coordinate_system_type}",
                flush=True,
            )

        ## Coordinate System

        if (
            self.CoordinateSystem.coordinate_type
            == CoordinateSystemType.CYLINDRICAL2D_NATIVE
            or self.CoordinateSystem.coordinate_type
            == CoordinateSystemType.CYLINDRICAL3D_NATIVE
        ):
            self.vector = uw.maths.vector_calculus_cylindrical(
                mesh=self,
            )
        elif (
            self.CoordinateSystem.coordinate_type
            == CoordinateSystemType.SPHERICAL_NATIVE
        ):
            self.vector = uw.maths.vector_calculus_spherical(
                mesh=self,
            )  ## Not yet complete or tested

        elif (
            self.CoordinateSystem.coordinate_type
            == CoordinateSystemType.SPHERE_SURFACE_NATIVE
        ):
            self.vector = uw.maths.vector_calculus_spherical_surface2D_lonlat(
                mesh=self,
            )

        else:
            self.vector = uw.maths.vector_calculus(mesh=self)

        super().__init__()

    @property
    def dim(self) -> int:
        """
        The mesh dimensionality.
        """
        return self.dm.getDimension()

    @property
    def cdim(self) -> int:
        """
        The mesh dimensionality.
        """
        return self.dm.getCoordinateDim()

    def view(self):

        import numpy as np

        if uw.mpi.rank == 0:
            print(f"\n")
            print(f"Mesh # {self.instance}: {self.name}\n")

            if len(self.vars) > 0:
                print(f"| Variable Name       | component | degree |     type        |")
                print(f"| ---------------------------------------------------------- |")
                for vname in self.vars.keys():
                    v = self.vars[vname]
                    print(
                        f"| {v.clean_name:<20}|{v.num_components:^10} |{v.degree:^7} | {v.vtype.name:^15} |"
                    )

                print(f"| ---------------------------------------------------------- |")
                print("\n", flush=True)
            else:
                print(f"No variables are defined on the mesh\n", flush=True)

        ## Boundary information

        if uw.mpi.rank == 0:
            if len(self.boundaries) > 0:
                print(
                    f"| Boundary Name            | ID    | Min Size | Max Size |",
                    flush=True,
                )
                print(
                    f"| ------------------------------------------------------ |",
                    flush=True,
                )
            else:
                print(f"No boundary labels are defined on the mesh\n", flush=True)

        for bd in self.boundaries:
            l = self.dm.getLabel(bd.name)
            if l:
                i = l.getStratumSize(bd.value)
            else:
                i = 0

            ii = uw.utilities.gather_data(np.array([i]), dtype="int")

            if uw.mpi.rank == 0:
                print(
                    f"| {bd.name:<20}     | {bd.value:<5} | {ii.min():<8} | {ii.max():<8} |",
                    flush=True,
                )

        ## PETSc marked boundaries:
        l = self.dm.getLabel("All_Boundaries")
        if l:
            i = l.getStratumSize(1001)
        else:
            i = 0

        ii = uw.utilities.gather_data(np.array([i]), dtype="int")

        if uw.mpi.rank == 0:
            print(
                f"| {'All_Boundaries':<20}     | 1001  | {ii.min():<8} | {ii.max():<8} |",
                flush=True,
            )

        ## UW_Boundaries:
        l = self.dm.getLabel("UW_Boundaries")
        i = 0
        if l:
            for bd in self.boundaries:
                i += l.getStratumSize(bd.value)

        ii = uw.utilities.gather_data(np.array([i]), dtype="int")

        if uw.mpi.rank == 0:
            print(
                f"| {'UW_Boundaries':<20}     | --    | {ii.min():<8} | {ii.max():<8} |",
                flush=True,
            )

        if uw.mpi.rank == 0:
            print(f"| ------------------------------------------------------ |")
            print("\n", flush=True)

        ## Information on the mesh DM
        self.dm.view()

    def view_parallel(self):
        """
        returns the break down of boundary labels from each processor
        """

        import numpy as np

        if uw.mpi.rank == 0:
            print(f"\n")
            print(f"Mesh # {self.instance}: {self.name}\n")

            if len(self.vars) > 0:
                print(f"| Variable Name       | component | degree |     type        |")
                print(f"| ---------------------------------------------------------- |")
                for vname in self.vars.keys():
                    v = self.vars[vname]
                    print(
                        f"| {v.clean_name:<20}|{v.num_components:^10} |{v.degree:^7} | {v.vtype.name:^15} |"
                    )

                print(f"| ---------------------------------------------------------- |")
                print("\n", flush=True)
            else:
                print(f"No variables are defined on the mesh\n", flush=True)

        ## Boundary information on each proc

        if uw.mpi.rank == 0:
            if len(self.boundaries) > 0:
                print(f"| Boundary Name            | ID    | Size | Proc ID      |")
                print(f"| ------------------------------------------------------ |")
            else:
                print(f"No boundary labels are defined on the mesh\n")

        ### goes through each processor and gets the label size
        with uw.mpi.call_pattern(pattern="sequential"):
            for bd in self.boundaries:
                l = self.dm.getLabel(bd.name)
                if l:
                    i = l.getStratumSize(bd.value)
                else:
                    i = 0
                print(
                    f"| {bd.name:<20}     | {bd.value:<5} | {i:<8} | {uw.mpi.rank:<8} |"
                )

        uw.mpi.barrier()

        if uw.mpi.rank == 0:
            print(f"| ------------------------------------------------------ |")
            print("\n", flush=True)

        ## Information on the mesh DM
        # self.dm.view()

    # This only works for local - we can't access global information'
    # and so this is not a suitable function for use during advection
    #
    # def _return_coords_to_bounds(self, coords, meshVar=None):
    #     """
    #     Restore the provided coordinates to the interior of the domain.
    #     The default behaviour is to find the nearest node in the kdtree to each
    #     coordinate and use that value. If a meshVar is provided, we can use the nearest node
    #     for that discretisation instead.

    #     This can be over-ridden for specific meshes
    #     (e.g. periodic) where a more appropriate choice is available.
    #     """

    #     import numpy as np

    #     if meshVar is None:
    #         target_coords = self.data
    #     else:
    #         target_coords = meshVar.coords

    #     ## Find which coords are invalid

    #     invalid = self.get_closest_local_cells(coords) == -1

    #     if np.count_nonzero(invalid) == 0:
    #         return coords

    #     print(f"{uw.mpi.rank}: Number of invalid coords {np.count_nonzero(invalid)}")

    #     kdt = uw.kdtree.KDTree(target_coords)
    #     idx , _ , _ = kdt.find_closest_point(coords[invalid])

    #     valid_coords = coords.copy()
    #     valid_coords[invalid] = target_coords[idx]

    #     return valid_coords

    def clone_dm_hierarchy(self):
        """
        Clone the dm hierarchy on the mesh
        """

        dm_hierarchy = self.dm_hierarchy

        new_dm_hierarchy = []
        for dm in dm_hierarchy:
            new_dm_hierarchy.append(dm.clone())

        for i, dm in enumerate(new_dm_hierarchy[:-1]):
            new_dm_hierarchy[i + 1].setCoarseDM(new_dm_hierarchy[i])

        return new_dm_hierarchy

    def nuke_coords_and_rebuild(self):
        # This is a reversion to the old version (3.15 compatible which seems to work in 3.16 too)
        #
        #

        self.dm.clearDS()
        self.dm.createDS()

        self._coord_array = {}

        # let's go ahead and do an initial projection from linear (the default)
        # to linear. this really is a nothing operation, but a
        # side effect of this operation is that coordinate DM DMField is
        # converted to the required `PetscFE` type. this may become necessary
        # later where we call the interpolation routines to project from the linear
        # mesh coordinates to other mesh coordinates.

        options = PETSc.Options()
        options.setValue(
            "meshproj_{}_petscspace_degree".format(self.mesh_instances), self.degree
        )

        self.petsc_fe = PETSc.FE().createDefault(
            self.dim,
            self.cdim,
            self.isSimplex,
            self.qdegree,
            "meshproj_{}_".format(self.mesh_instances),
        )

        if (
            PETSc.Sys.getVersion() <= (3, 20, 5)
            and PETSc.Sys.getVersionInfo()["release"] == True
        ):
            self.dm.projectCoordinates(self.petsc_fe)
        else:
            self.dm.setCoordinateDisc(disc=self.petsc_fe, project=False)

        # now set copy of this array into dictionary

        arr = self.dm.getCoordinatesLocal().array

        key = (
            self.isSimplex,
            self.degree,
            True,
        )  # True here assumes continuous basis for coordinates ...

        self._coord_array[key] = arr.reshape(-1, self.cdim).copy()

        # invalidate the cell-search k-d tree and the mesh centroid data / rebuild
        self._index = None
        self._build_kd_tree_index()

        (
            self._min_size,
            self._radii,
            self._centroids,
            self._search_lengths,
        ) = self._get_mesh_sizes()

        self.dm.copyDS(self.dm_hierarchy[-1])

        return

    @timing.routine_timer_decorator
    def update_lvec(self):
        """
        This method creates and/or updates the mesh variable local vector.
        If the local vector is already up to date, this method will do nothing.
        """

        if self._stale_lvec:
            if not self._lvec:
                self.dm.clearDS()
                self.dm.createDS()
                # create the local vector (memory chunk) and attach to original dm
                self._lvec = self.dm.createLocalVec()

            # push avar arrays into the parent dm array
            a_global = self.dm.getGlobalVec()

            # The field decomposition seems to fail if coarse DMs are present
            names, isets, dms = self.dm.createFieldDecomposition()

            with self.access():
                # traverse subdms, taking user generated data in the subdm
                # local vec, pushing it into a global sub vec
                for var, subiset, subdm in zip(self.vars.values(), isets, dms):
                    lvec = var.vec
                    subvec = a_global.getSubVector(subiset)
                    subdm.localToGlobal(lvec, subvec, addv=False)
                    a_global.restoreSubVector(subiset, subvec)

            self.dm.globalToLocal(a_global, self._lvec)
            self.dm.restoreGlobalVec(a_global)
            self._stale_lvec = False

    @property
    def lvec(self) -> PETSc.Vec:
        """
        Returns a local Petsc vector containing the flattened array
        of all the mesh variables.
        """
        if self._stale_lvec:
            raise RuntimeError(
                "Mesh `lvec` needs to be updated using the update_lvec()` method."
            )
        return self._lvec

    def __del__(self):
        if hasattr(self, "_lvec") and self._lvec:
            self._lvec.destroy()

    def deform_mesh(self, new_coords: numpy.ndarray, verbose=False):
        """
        This method will update the mesh coordinates and reset any cached coordinates in
        the mesh and in equation systems that are registered on the mesh.

        The coord array that is passed in should match the shape of self.data
        """

        coord_vec = self.dm.getCoordinatesLocal()
        coords = coord_vec.array.reshape(-1, self.cdim)
        coords[...] = new_coords[...]

        self.dm.setCoordinatesLocal(coord_vec)
        self.nuke_coords_and_rebuild()

        # This should not be necessary any more as we now check the
        # coordinates on the DM to see if they have changed (and we rebuild the
        # discretisation as needed)
        #
        # for eq_system in self._equation_systems_register:
        #     eq_system._rebuild_after_mesh_update(verbose)

        return

    def access(self, *writeable_vars: "MeshVariable"):
        """
        This context manager makes the underlying mesh variables data available to
        the user. The data should be accessed via the variables `data` handle.

        As default, all data is read-only. To enable writeable data, the user should
        specify which variable they wish to modify.

        Parameters
        ----------
        writeable_vars
            The variables for which data write access is required.

        Example
        -------
        >>> import underworld3 as uw
        >>> someMesh = uw.discretisation.FeMesh_Cartesian()
        >>> with someMesh.deform_mesh():
        ...     someMesh.data[0] = [0.1,0.1]
        >>> someMesh.data[0]
        array([ 0.1,  0.1])
        """

        import time

        timing._incrementDepth()
        stime = time.time()

        if writeable_vars is not None:
            self._evaluation_hash = None
            self._evaluation_interpolated_results = None

        self._accessed = True
        deaccess_list = []
        for var in self.vars.values():
            # if already accessed within higher level context manager, continue.
            if var._is_accessed == True:
                continue

            # set flag so variable status can be known elsewhere
            var._is_accessed = True
            # add to de-access list to rewind this later
            deaccess_list.append(var)

            # create & set vec
            var._set_vec(available=True)

            # grab numpy object, setting read only if necessary
            var._data = var.vec.array.reshape(-1, var.num_components)

            if var not in writeable_vars:
                var._old_data_flag = var._data.flags.writeable
                var._data.flags.writeable = False
            else:
                # increment variable state
                var._increment()

            # make view for each var component

            for i in range(0, var.shape[0]):
                for j in range(0, var.shape[1]):
                    # var._data_ij[i, j] = var.data[:, var._data_layout(i, j)]
                    var._data_container[i, j] = var._data_container[i, j]._replace(
                        data=var.data[:, var._data_layout(i, j)],
                    )

        class exit_manager:
            def __init__(self, mesh):
                self.mesh = mesh

            def __enter__(self):
                pass

            def __exit__(self, *args):
                for var in self.mesh.vars.values():
                    # only de-access variables we have set access for.
                    if var not in deaccess_list:
                        continue
                    # set this back, although possibly not required.
                    if var not in writeable_vars:
                        var._data.flags.writeable = var._old_data_flag
                    # perform sync for any modified vars.

                    if var in writeable_vars:
                        indexset, subdm = self.mesh.dm.createSubDM(var.field_id)

                        # sync ghost values
                        subdm.localToGlobal(var.vec, var._gvec, addv=False)
                        subdm.globalToLocal(var._gvec, var.vec, addv=False)

                        # subdm.destroy()
                        self.mesh._stale_lvec = True

                    var._data = None
                    var._set_vec(available=False)
                    var._is_accessed = False

                    for i in range(0, var.shape[0]):
                        for j in range(0, var.shape[1]):
                            var._data_container[i, j] = var._data_container[
                                i, j
                            ]._replace(
                                data=f"MeshVariable[...].data is only available within mesh.access() context",
                            )

                timing._decrementDepth()
                timing.log_result(time.time() - stime, "Mesh.access", 1)

        return exit_manager(self)

    @property
    def N(self) -> sympy.vector.CoordSys3D:
        """
        The mesh coordinate system.
        """
        return self._N

    @property
    def Gamma_N(self) -> sympy.vector.CoordSys3D:
        """
        The mesh coordinate system.
        """
        return self._Gamma

    @property
    def Gamma(self) -> sympy.vector.CoordSys3D:
        """
        The mesh coordinate system.
        """
        return sympy.Matrix(self._Gamma.base_scalars()[0 : self.cdim]).T

    @property
    def X(self) -> sympy.Matrix:
        return self._CoordinateSystem.X

    @property
    def CoordinateSystem(self) -> CoordinateSystem:
        return self._CoordinateSystem

    @property
    def r(self) -> Tuple[sympy.vector.BaseScalar]:
        """
        The tuple of base scalar objects (N.x,N.y,N.z) for the mesh.
        """
        return self._N.base_scalars()[0 : self.cdim]

    @property
    def rvec(self) -> sympy.vector.Vector:
        """
        The r vector, `r = N.x*N.i + N.y*N.j [+ N.z*N.k]`.
        """
        N = self.N

        r_vec = sympy.vector.Vector.zero

        N_s = N.base_scalars()
        N_v = N.base_vectors()
        for i in range(self.cdim):
            r_vec += N_s[i] * N_v[i]

        return r_vec

    @property
    def data(self) -> numpy.ndarray:
        """
        The array of mesh element vertex coordinates.
        """
        # get flat array
        arr = self.dm.getCoordinatesLocal().array
        return arr.reshape(-1, self.cdim)

    @timing.routine_timer_decorator
    def write_timestep(
        self,
        filename: str,
        index: int,
        outputPath: Optional[str] = "",
        meshVars: Optional[list] = [],
        swarmVars: Optional[list] = [],
        meshUpdates: bool = False,
    ):
        """
        Write the selected mesh, variables and swarm variables (as proxies) for later visualisation.
        An xdmf file is generated and the overall package can then be read by paraview or pyvista.
        Vertex values (on the mesh points) are stored for all variables regardless of their interpolation order
        """

        options = PETSc.Options()
        options.setValue("viewer_hdf5_sp_output", True)
        options.setValue("viewer_hdf5_collective", False)

        output_base_name = os.path.join(outputPath, filename)

        # check the directory where we will write checkpoint
        dir_path = os.path.dirname(output_base_name)  # get directory

        # check if path exists
        if os.path.exists(os.path.abspath(dir_path)):  # easier to debug abs
            pass
        else:
            raise RuntimeError(f"{os.path.abspath(dir_path)} does not exist")

        # check if we have write access
        if os.access(os.path.abspath(dir_path), os.W_OK):
            pass
        else:
            raise RuntimeError(f"No write access to {os.path.abspath(dir_path)}")

        # Checkpoint the mesh file itself if required

        if not meshUpdates:
            from pathlib import Path

            mesh_file = output_base_name + ".mesh.00000.h5"
            path = Path(mesh_file)
            if not path.is_file():
                self.write(mesh_file)

        else:
            self.write(output_base_name + f".mesh.{index:05}.h5")

        if meshVars is not None:
            for var in meshVars:
                save_location = (
                    output_base_name + f".mesh.{var.clean_name}.{index:05}.h5"
                )
                var.write(save_location)

        if swarmVars is not None:
            for svar in swarmVars:
                save_location = (
                    output_base_name + f".proxy.{svar.clean_name}.{index:05}.h5"
                )
                svar.write(save_location)

        if uw.mpi.rank == 0:
            checkpoint_xdmf(
                output_base_name,
                meshUpdates,
                meshVars,
                swarmVars,
                index,
            )

        return

    @timing.routine_timer_decorator
    def petsc_save_checkpoint(
        self,
        index: int,
        meshVars: Optional[list] = [],
        outputPath: Optional[str] = "",
    ):
        """

        Use PETSc to save the mesh and mesh vars in a h5 and xdmf file.

        Parameters
        ----------
        meshVars:
            List of UW mesh variables to save. If left empty then just the mesh is saved.
        index :
            An index which might correspond to the timestep or output number (for example).
        outputPath :
            Path to save the data. If left empty it will save the data in the current working directory.
        """

        if meshVars != None and not isinstance(meshVars, list):
            raise RuntimeError("`meshVars` does not appear to be a list.")

        from underworld3.utilities import generateXdmf

        ### save mesh vars
        fname = f"./{outputPath}{'_step_'}{index:05d}.h5"
        xfname = f"./{outputPath}{'_step_'}{index:05d}.xdmf"
        #### create petsc viewer
        viewer = PETSc.ViewerHDF5().createHDF5(
            fname, mode=PETSc.Viewer.Mode.WRITE, comm=PETSc.COMM_WORLD
        )

        viewer(self.dm)

        ### Empty meshVars will save just the mesh
        if meshVars != None:
            for var in meshVars:
                viewer(var._gvec)

        viewer.destroy()

        if uw.mpi.rank == 0:
            generateXdmf(fname, xfname)

    @timing.routine_timer_decorator
    def write_checkpoint(
        self,
        filename: str,
        meshUpdates: bool = True,
        meshVars: Optional[list] = [],
        swarmVars: Optional[list] = [],
        index: Optional[int] = 0,
        unique_id: Optional[bool] = False,
    ):
        """Write data in a format that can be restored for restarting the simulation
        The difference between this and the visualisation is 1) the parallel section needs
        to be stored to reload the data correctly, and 2) the visualisation information (vertex form of fields)
        is not stored. This routines uses dmplex *VectorView and *VectorLoad functionality

        """

        # The mesh checkpoint is the same as the one required for visualisation

        if not meshUpdates:
            from pathlib import Path

            mesh_file = filename + ".mesh.0.h5"
            path = Path(mesh_file)
            if not path.is_file():
                self.save(mesh_file)

        else:
            self.save(filename + f".mesh.{index:05}.h5")

        # Checkpoint file

        if unique_id:
            checkpoint_file = filename + f"{uw.mpi.unique}.checkpoint.{index:05}.h5"
        else:
            checkpoint_file = filename + f".checkpoint.{index:05}.h5"

        self.dm.setName("uw_mesh")
        viewer = PETSc.ViewerHDF5().create(checkpoint_file, "w", comm=PETSc.COMM_WORLD)

        # Store the parallel-mesh section information for restoring the checkpoint.
        self.dm.sectionView(viewer, self.dm)

        if meshVars is not None:
            for var in meshVars:
                iset, subdm = self.dm.createSubDM(var.field_id)
                subdm.setName(var.clean_name)
                self.dm.globalVectorView(viewer, subdm, var._gvec)
                self.dm.sectionView(viewer, subdm)
                # v._gvec.view(viewer) # would add viz information plus a duplicate of the data

        if swarmVars is not None:
            for svar in swarmVars:
                var = svar._meshVar
                iset, subdm = self.dm.createSubDM(var.field_id)
                subdm.setName(var.clean_name)
                self.dm.globalVectorView(viewer, subdm, var._gvec)
                self.dm.sectionView(viewer, subdm)

        uw.mpi.barrier()  # should not be required
        viewer.destroy()

    @timing.routine_timer_decorator
    def write(self, filename: str, index: Optional[int] = None):
        """
        Save mesh data to the specified hdf5 file.


        Parameters
        ----------
        filename :
            The filename for the mesh checkpoint file.
        index :
            Not yet implemented. An optional index which might
            correspond to the timestep (for example).

        """

        viewer = PETSc.ViewerHDF5().create(filename, "w", comm=PETSc.COMM_WORLD)
        if index:
            raise RuntimeError("Recording `index` not currently supported")
            ## JM:To enable timestep recording, the following needs to be called.
            ## I'm unsure if the corresponding xdmf functionality is enabled via
            ## the PETSc xdmf script.
            # viewer.pushTimestepping(viewer)
            # viewer.setTimestep(index)

        viewer(self.dm)

        # Not sure if the files are correctly written if we do not explicitly destroy the viewer
        viewer.destroy()

    def vtk(self, filename: str):
        """
        Save mesh to the specified file
        """

        viewer = PETSc.Viewer().createVTK(filename, "w", comm=PETSc.COMM_WORLD)
        viewer(self.dm)
        viewer.destroy()

    def generate_xdmf(self, filename: str):
        """
        This method generates an xdmf schema for the specified file.

        The filename of the generated file will be the same as the hdf5 file
        but with the `xmf` extension.

        Parameters
        ----------
        filename :
            File name of the checkpointed hdf5 file for which the
            xdmf schema will be written.
        """
        from underworld3.utilities import generateXdmf

        if uw.mpi.rank == 0:
            generateXdmf(filename)

        return

    # ToDo: rename this so it does not clash with the vars built in
    @property
    def vars(self):
        """
        A list of variables recorded on the mesh.
        """
        return self._vars

        # ToDo: rename this so it does not clash with the vars built in

    @property
    def block_vars(self):
        """
        A list of variables recorded on the mesh.
        """
        return self._block_vars

    def _get_coords_for_var(self, var):
        """
        This function returns the vertex array for the
        provided variable. If the array does not already exist,
        it is first created and then returned.
        """
        key = (self.isSimplex, var.degree, var.continuous)

        # if array already created, return.
        if key in self._coord_array:
            return self._coord_array[key]
        else:
            self._coord_array[key] = self._get_coords_for_basis(
                var.degree, var.continuous
            )
            return self._coord_array[key]

    def _get_coords_for_basis(self, degree, continuous):
        """
        This function returns the vertex array for the
        provided variable. If the array does not already exist,
        it is first created and then returned.
        """

        dmold = self.dm.getCoordinateDM()
        dmold.createDS()
        dmnew = dmold.clone()

        options = PETSc.Options()
        options["coordinterp_petscspace_degree"] = degree
        options["coordinterp_petscdualspace_lagrange_continuity"] = continuous
        options["coordinterp_petscdualspace_lagrange_node_endpoints"] = False

        dmfe = PETSc.FE().createDefault(
            self.dim,
            self.cdim,
            self.isSimplex,
            self.qdegree,
            "coordinterp_",
            PETSc.COMM_SELF,
        )

        dmnew.setField(0, dmfe)
        dmnew.createDS()

        matInterp, vecScale = dmold.createInterpolation(dmnew)
        coordsOld = self.dm.getCoordinates()
        coordsNewL = dmnew.getLocalVec()
        coordsNewG = dmnew.getGlobalVec()
        matInterp.mult(coordsOld, coordsNewG)
        dmnew.globalToLocal(coordsNewG, coordsNewL)

        arr = coordsNewL.array
        arrcopy = arr.reshape(-1, self.cdim).copy()

        dmnew.restoreGlobalVec(coordsNewG)
        dmnew.restoreLocalVec(coordsNewL)
        dmnew.destroy()
        dmfe.destroy()

        return arrcopy

    def _build_kd_tree_index(self):

        if hasattr(self, "_index") and self._index is not None:
            return

        ## Bootstrapping - the kd-tree is needed to build the index but
        ## the index is also used in the kd-tree.

        from underworld3.swarm import Swarm, SwarmPICLayout

        # Create a temp swarm which we'll use to populate particles
        # at gauss points. These will then be used as basis for
        # kd-tree indexing back to owning cells.

        from petsc4py import PETSc

        tempSwarm = PETSc.DMSwarm().create()
        tempSwarm.setDimension(self.dim)
        tempSwarm.setCellDM(self.dm)
        tempSwarm.setType(PETSc.DMSwarm.Type.PIC)
        tempSwarm.finalizeFieldRegister()

        # 3^dim or 4^dim pop is used. This number may need to be considered
        # more carefully, or possibly should be coded to be set dynamically.

        tempSwarm.insertPointUsingCellDM(PETSc.DMSwarm.PICLayoutType.LAYOUT_GAUSS, 4)

        # We can't use our own populate function since this needs THIS kd_tree to exist
        # We will need to use a standard layout instead

        ## ?? is this required given no migration ??
        # tempSwarm.migrate(remove_sent_points=True)

        PIC_coords = tempSwarm.getField("DMSwarmPIC_coor").reshape(-1, self.dim)
        PIC_cellid = tempSwarm.getField("DMSwarm_cellid")

        self._indexCoords = PIC_coords.copy()
        self._index = uw.kdtree.KDTree(self._indexCoords)
        self._index.build_index()
        self._indexMap = numpy.array(PIC_cellid, dtype=numpy.int64)

        tempSwarm.restoreField("DMSwarmPIC_coor")
        tempSwarm.restoreField("DMSwarm_cellid")

        tempSwarm.destroy()

        return

    @timing.routine_timer_decorator
    def get_closest_cells(self, coords: numpy.ndarray) -> numpy.ndarray:
        """
        This method uses a kd-tree algorithm to find the closest
        cells to the provided coords. For a regular mesh, this should
        be exactly the owning cell, but if the mesh is deformed, this
        is not guaranteed. Note, the nearest point does may not be all
        that close by - use get_closest_local_cells to filter out points
        that are (probably) not within any local cell.

        Parameters:
        -----------
        coords:
            An array of the coordinates for which we wish to determine the
            closest cells. This should be a 2-dimensional array of
            shape (n_coords,dim).

        Returns:
        --------
        closest_cells:
            An array of indices representing the cells closest to the provided
            coordinates. This will be a 1-dimensional array of
            shape (n_coords).
        """

        self._build_kd_tree_index()

        if len(coords) > 0:
            closest_points, dist, found = self._index.find_closest_point(coords)
        else:
            ### returns an empty array if no coords are on a proc
            closest_points, dist, found = False, False, numpy.array([None])

        if found.any() != None:
            if not numpy.allclose(found, True):
                raise RuntimeError(
                    "An error was encountered attempting to find the closest cells to the provided coordinates."
                )

        return self._indexMap[closest_points]

    def get_closest_local_cells(self, coords: numpy.ndarray) -> numpy.ndarray:
        """
        This method uses a kd-tree algorithm to find the closest
        cells to the provided coords. For a regular mesh, this should
        be exactly the owning cell, but if the mesh is deformed, this
        is not guaranteed. Also compares the distance from the cell to the
        point - if this is larger than the "cell size" then returns -1

        Parameters:
        -----------
        coords:
            An array of the coordinates for which we wish to determine the
            closest cells. This should be a 2-dimensional array of
            shape (n_coords,dim).

        Returns:
        --------
        closest_cells:
            An array of indices representing the cells closest to the provided
            coordinates. This will be a 1-dimensional array of
            shape (n_coords).


        """

        # Create index if required
        self._build_kd_tree_index()

        if len(coords) > 0:
            closest_points, dist, found = self._index.find_closest_point(coords)
        else:
            return -1

        # This is tuned a little bit so that points on a single CPU are never lost

        cells = self._indexMap[closest_points]
        invalid = (
            dist > 0.1 * self._radii[cells] ** 2  # 2.5 * self._search_lengths[cells]
        )  # 0.25 * self._radii[cells] ** 2
        cells[invalid] = -1

        return cells

    def _get_mesh_sizes(self, verbose=False):
        """
        Obtain the (local) mesh radii and centroids using
        This routine is called when the mesh is built / rebuilt

        """

        centroids = self._get_coords_for_basis(0, False)
        centroids_kd_tree = uw.kdtree.KDTree(centroids)

        import numpy as np

        cStart, cEnd = self.dm.getHeightStratum(0)
        pStart, pEnd = self.dm.getDepthStratum(0)
        cell_length = np.empty(centroids.shape[0])
        cell_min_r = np.empty(centroids.shape[0])
        cell_r = np.empty(centroids.shape[0])

        for cell in range(cEnd - cStart):
            cell_num_points = self.dm.getConeSize(cell)
            cell_points = self.dm.getTransitiveClosure(cell)[0][-cell_num_points:]
            cell_coords = self.data[cell_points - pStart]

            _, distsq, _ = centroids_kd_tree.find_closest_point(cell_coords)

            cell_length[cell] = np.sqrt(distsq.max())
            cell_r[cell] = np.sqrt(distsq.mean())
            cell_min_r[cell] = np.sqrt(distsq.min())

        return cell_min_r, cell_r, centroids, cell_length

    # ==========

    # Deprecated in favour of _get_mesh_sizes (above)
    def _get_mesh_centroids(self):
        """
        Obtain and cache the (local) mesh centroids using underworld swarm technology.
        This routine is called when the mesh is built / rebuilt

        The global cell number corresponding to a centroid is (supposed to be)
        self.dm.getCellNumbering().array.min() + index

        """

        # (
        #     sizes,
        #     centroids,
        # ) = petsc_discretisation.petsc_fvm_get_local_cell_sizes(self)

        centroids = self._get_coords_for_basis(0, False)

        return centroids

    def get_min_radius_old(self) -> float:
        """
        This method returns the global minimum distance from any cell centroid to a face.
        It wraps to the PETSc `DMPlexGetMinRadius` routine. The petsc4py equivalent always
        returns zero.
        """

        ## Note: The petsc4py version of DMPlexComputeGeometryFVM does not compute all cells and
        ## does not obtain the minimum radius for the mesh.

        from underworld3.cython.petsc_discretisation import petsc_fvm_get_min_radius

        if (not hasattr(self, "_min_radius")) or (self._min_radius == None):
            self._min_radius = petsc_fvm_get_min_radius(self)

        return self._min_radius

    def get_min_radius(self) -> float:
        """
        This method returns the global minimum distance from any cell centroid to a face.
        It wraps to the PETSc `DMPlexGetMinRadius` routine. The petsc4py equivalent always
        returns zero.
        """

        ## Note: The petsc4py version of DMPlexComputeGeometryFVM does not compute all cells and
        ## does not obtain the minimum radius for the mesh.

        import numpy as np

        all_min_radii = uw.utilities.gather_data(
            np.array((self._radii.min(),)), bcast=True
        )

        return all_min_radii.min()

    def get_max_radius(self) -> float:
        """
        This method returns the global maximum distance from any cell centroid to a face.
        """

        ## Note: The petsc4py version of DMPlexComputeGeometryFVM does not compute all cells and
        ## does not obtain the minimum radius for the mesh.

        import numpy as np

        all_max_radii = uw.utilities.gather_data(
            np.array((self._radii.max(),)), bcast=True
        )

        return all_max_radii.max()

    # def get_boundary_subdm(self) -> PETSc.DM:
    #     """
    #     This method returns the boundary subdm that wraps DMPlexCreateSubmesh
    #     """
    #     from underworld3.petsc_discretisation import petsc_create_surface_submesh
    #     return petsc_create_surface_submesh(self, "Boundary", 666, )

    # This should be deprecated in favour of using integrals
    def stats(self, uw_function, uw_meshVariable, basis=None):
        """
        Returns various norms on the mesh for the provided function.
          - size
          - mean
          - min
          - max
          - sum
          - L2 norm
          - rms

          NOTE: this currently assumes scalar variables !
        """

        #       This uses a private work MeshVariable and the various norms defined there but
        #       could either be simplified to just use petsc vectors, or extended to
        #       compute integrals over the elements which is in line with uw1 and uw2

        if basis is None:
            basis = self.N

        from petsc4py.PETSc import NormType

        tmp = uw_meshVariable

        with self.access(tmp):
            tmp.data[...] = uw.function.evaluate(
                uw_function, tmp.coords, basis
            ).reshape(-1, 1)

        vsize = tmp._gvec.getSize()
        vmean = tmp.mean()
        vmax = tmp.max()[1]
        vmin = tmp.min()[1]
        vsum = tmp.sum()
        vnorm2 = tmp.norm(NormType.NORM_2)
        vrms = vnorm2 / numpy.sqrt(vsize)

        return vsize, vmean, vmin, vmax, vsum, vnorm2, vrms

    def meshVariable_mask_from_label(self, label_name, label_value):
        """Extract single label value and make a point mask - note: this produces a mask on the mesh points and
        assumes a 1st order mesh. Cell labels are not respected in this function."""

        meshVar = MeshVariable(
            f"Mask_{label_name}_{label_value}",
            self,
            vtype=uw.VarType.SCALAR,
            degree=1,
            continuous=True,
            varsymbol=rf"\cal{{M}}^{{[{label_name:.4}]}}",
        )

        point_indices = petsc_dm_find_labeled_points_local(
            self.dm,
            label_name,
            label_value,
            sectionIndex=False,
        )

        with self.access(meshVar):
            meshVar.data[...] = 0.0
            if point_indices is not None:
                meshVar.data[point_indices] = 1.0

        return meshVar


## Here we check the existence of the meshVariable and so on before defining a new one
## (and potentially losing the handle to the old one)


def MeshVariable(
    varname: Union[str, list],
    mesh: "Mesh",
    num_components: Union[int, tuple] = None,
    vtype: Optional["uw.VarType"] = None,
    degree: int = 1,
    continuous: bool = True,
    varsymbol: Union[str, list] = None,
):
    """
    The MeshVariable class generates a variable supported by a finite element mesh and the
    underlying sympy representation that makes it possible to construct expressions that
    depend on the values of the MeshVariable.

    To set / read nodal values, use the numpy interface via the 'data' property.

    Parameters
    ----------
    varname :
        A text name for this variable. Use an R-string if a latex-expression is used
    mesh :
        The supporting underworld mesh.
    num_components :
        The number of components this variable has.
        For example, scalars will have `num_components=1`,
        while a 2d vector would have `num_components=2`.
    vtype :
        Optional. The underworld variable type for this variable.
        If not defined it will be inferred from `num_components`
        if possible.
    degree :
        The polynomial degree for this variable.
    varsymbol:
        Over-ride the varname with a symbolic form for printing etc (latex). Should be an R-string.

    """

    if isinstance(varname, list):
        name = varname[0] + R"+ \dots"
    else:
        name = varname

    ## Smash if already defined (we need to check this BEFORE the old meshVariable object is destroyed)

    import re

    clean_name = re.sub(r"[^a-zA-Z0-9_]", "", name)

    if clean_name in mesh.vars.keys():
        print(f"Variable with name {name} already exists on the mesh - Skipping.")
        return mesh.vars[clean_name]

    if mesh._accessed:
        ## Before adding a new variable, we first snapshot the data from the mesh.dm
        ## (if not accessed, then this will not be necessary and may break)

        mesh.update_lvec()

        old_gvec = mesh.dm.getGlobalVec()
        mesh.dm.localToGlobal(mesh._lvec, old_gvec, addv=False)

    new_meshVariable = _MeshVariable(
        name, mesh, num_components, vtype, degree, continuous, varsymbol
    )

    if mesh._accessed:
        ## Recreate the mesh variable dm and restore the data

        dm0 = mesh.dm
        dm1 = mesh.dm.clone()
        dm0.copyFields(dm1)
        dm1.createDS()

        mdm_is, subdm = dm1.createSubDM(range(0, dm1.getNumFields() - 1))

        mesh._lvec.destroy()
        mesh._lvec = dm1.createLocalVec()
        new_gvec = dm1.getGlobalVec()
        new_gvec_sub = new_gvec.getSubVector(mdm_is)

        # Copy the array data and push to gvec
        new_gvec_sub.array[...] = old_gvec.array[...]
        new_gvec.restoreSubVector(mdm_is, new_gvec_sub)

        # Copy the data to mesh._lvec and delete gvec
        dm1.globalToLocal(new_gvec, mesh._lvec)

        dm1.restoreGlobalVec(new_gvec)
        dm0.restoreGlobalVec(old_gvec)

        # destroy old dm
        dm0.destroy

        # Set new dm on mesh
        mesh.dm = dm1
        mesh.dm_hierarchy[-1] = dm1

    return new_meshVariable


class _MeshVariable(Stateful, uw_object):
    """
    The MeshVariable class generates a variable supported by a finite element mesh and the
    underlying sympy representation that makes it possible to construct expressions that
    depend on the values of the MeshVariable.

    To set / read nodal values, use the numpy interface via the 'data' property.

    Parameters
    ----------
    varname :
        A text name for this variable. Use an R-string if a latex-expression is used
    mesh :
        The supporting underworld mesh.
    num_components :
        The number of components this variable has.
        For example, scalars will have `num_components=1`,
        while a 2d vector would have `num_components=2`.
    vtype :
        Optional. The underworld variable type for this variable.
        If not defined it will be inferred from `num_components`
        if possible.
    degree :
        The polynomial degree for this variable.
    varsymbol:
        Over-ride the varname with a symbolic form for printing etc (latex). Should be an R-string.

    """

    @timing.routine_timer_decorator
    def __init__(
        self,
        varname: Union[str, list],
        mesh: "underworld.mesh.Mesh",
        size: Union[int, tuple],
        vtype: Optional["underworld.VarType"] = None,
        degree: int = 1,
        continuous: bool = True,
        varsymbol: Union[str, list] = None,
    ):
        """
        The MeshVariable class generates a variable supported by a finite element mesh and the
        underlying sympy representation that makes it possible to construct expressions that
        depend on the values of the MeshVariable.

        To set / read nodal values, use the numpy interface via the 'data' property.

        Parameters
        ----------
        varname :
            A text name for this variable. Use an R-string if a latex-expression is used
        mesh :
            The supporting underworld mesh.
        num_components :
            The number of components this variable has.
            For example, scalars will have `num_components=1`,
            while a 2d vector would have `num_components=2`.
        vtype :
            Optional. The underworld variable type for this variable.
            If not defined it will be inferred from `num_components`
            if possible.
        degree :
            The polynomial degree for this variable.
        continuous:
            True for continuous element discretisation across element boundaries.
            False for discontinuous values across element boundaries.
        varsymbol :
            Over-ride the varname with a symbolic form for printing etc (latex). Should be an R-string.
        """

        import re
        import math

        # if varsymbol is None and not isinstance(varname, list):
        #     varsymbol = "{" + repr(varname)[1:-1] + "}"

        if isinstance(varname, list):
            name = varname[0] + " ... "
            symbol = "{" + varname[0] + R"\cdots" + "}"
        else:
            name = varname
            if varsymbol is not None:
                symbol = "{" + varsymbol + "}"
            else:
                symbol = "{" + varname + "}"

        self._lvec = None
        self._gvec = None
        self._data = None

        self._is_accessed = False
        self._available = False

        ## Note sympy needs a unique symbol even across different meshes
        ## or it will get confused when it clones objects. We try this: add
        ## a label to the variable that is not rendered - CHECK this works !!!

        self.name = name
        self.symbol = symbol

        if mesh.instance_number > 1:
            invisible = rf"\hspace{{ {mesh.instance_number/100}pt }}"
            self.symbol = f"{{ {invisible} {symbol} }}"

        self.clean_name = re.sub(r"[^a-zA-Z0-9_]", "", name)

        # ToDo: Suggest we deprecate this and require it to be set explicitly
        # The tensor types are hard to infer correctly

        if vtype == None:
            if isinstance(size, int) and size == 1:
                vtype = uw.VarType.SCALAR
            elif isinstance(size, int) and size == mesh.dim:
                vtype = uw.VarType.VECTOR
            elif isinstance(size, tuple):
                if size[0] == mesh.dim and size[1] == mesh.dim:
                    vtype = uw.VarType.TENSOR
                else:
                    vtype = uw.VarType.MATRIX
            else:
                raise ValueError(
                    "Unable to infer variable type from `num_components`. Please explicitly set the `vtype` parameter."
                )

        if not isinstance(vtype, uw.VarType):
            raise ValueError(
                "'vtype' must be an instance of 'Variable_Type', for example `underworld.VarType.SCALAR`."
            )

        self.vtype = vtype
        self.mesh = mesh
        self.shape = size
        self.degree = degree
        self.continuous = continuous

        # First create the petsc FE object of the
        # correct size / dimension to represent the
        # unknowns when used in computations (for tensors)
        # we will need to pack them correctly as well
        # (e.g. T.sym.reshape(1,len(T.sym))))
        # Symmetric tensors ... a bit more work again

        if vtype == uw.VarType.SCALAR:
            self.shape = (1, 1)
            self.num_components = 1
        elif vtype == uw.VarType.VECTOR:
            self.shape = (1, mesh.dim)
            self.num_components = mesh.dim
        elif vtype == uw.VarType.TENSOR:
            self.num_components = mesh.dim * mesh.dim
            self.shape = (mesh.dim, mesh.dim)
        elif vtype == uw.VarType.SYM_TENSOR:
            self.num_components = math.comb(mesh.dim + 1, 2)
            self.shape = (mesh.dim, mesh.dim)
        elif vtype == uw.VarType.MATRIX:
            self.num_components = self.shape[0] * self.shape[1]

        self._data_container = numpy.empty(self.shape, dtype=object)

        # create associated sympy function
        from underworld3.function import UnderworldFunction

        if vtype == uw.VarType.SCALAR:
            self._sym = sympy.Matrix.zeros(1, 1)
            self._sym[0] = UnderworldFunction(
                self.symbol,
                self,
                vtype,
                0,
                0,
            )(*self.mesh.r)
            self._ijk = self._sym[0]

        elif vtype == uw.VarType.VECTOR:
            self._sym = sympy.Matrix.zeros(1, mesh.dim)
            for comp in range(mesh.dim):
                self._sym[0, comp] = UnderworldFunction(
                    self.symbol,
                    self,
                    vtype,
                    comp,
                    comp,
                )(*self.mesh.r)

            self._ijk = sympy.vector.matrix_to_vector(self._sym, self.mesh.N)

        elif vtype == uw.VarType.TENSOR:
            self._sym = sympy.Matrix.zeros(mesh.dim, mesh.dim)

            # Matrix form (any number of components)
            for i in range(mesh.dim):
                for j in range(mesh.dim):
                    self._sym[i, j] = UnderworldFunction(
                        self.symbol,
                        self,
                        vtype,
                        (i, j),
                        self._data_layout(i, j),
                    )(*self.mesh.r)

        elif vtype == uw.VarType.SYM_TENSOR:
            self._sym = sympy.Matrix.zeros(mesh.dim, mesh.dim)

            # Matrix form (any number of components)
            for i in range(mesh.dim):
                for j in range(0, mesh.dim):
                    if j >= i:
                        self._sym[i, j] = UnderworldFunction(
                            self.symbol,
                            self,
                            vtype,
                            (i, j),
                            self._data_layout(i, j),
                        )(*self.mesh.r)

                    else:
                        self._sym[i, j] = self._sym[j, i]

        elif vtype == uw.VarType.MATRIX:
            self._sym = sympy.Matrix.zeros(self.shape[0], self.shape[1])

            # Matrix form (any number of components)
            for i in range(self.shape[0]):
                for j in range(self.shape[1]):
                    self._sym[i, j] = UnderworldFunction(
                        self.symbol,
                        self,
                        vtype,
                        (i, j),
                        self._data_layout(i, j),
                    )(*self.mesh.r)

        # This allows us to define a __getitem__ method
        # to return a view for a given component when
        # the access manager is active

        from collections import namedtuple

        MeshVariable_ij = namedtuple("MeshVariable_ij", ["data", "sym"])

        for i in range(0, self.shape[0]):
            for j in range(0, self.shape[1]):
                self._data_container[i, j] = MeshVariable_ij(
                    data=f"MeshVariable[...].data is only available within mesh.access() context",
                    sym=self.sym[i, j],
                )

        super().__init__()

        self.mesh.vars[self.clean_name] = self
        self._setup_ds()

        return

    def _object_viewer(self):
        """This will substitute specific information about this object"""
        from IPython.display import Latex, Markdown, display
        from textwrap import dedent

        # feedback on this instance

        display(
            Markdown(f"**MeshVariable:**"),
            Markdown(
                f"""\
  > symbol:  ${self.symbol}$\n
  > shape:   ${self.shape}$\n
  > degree:  ${self.degree}$\n
  > continuous:  `{self.continuous}`\n
  > type:    `{self.vtype.name}`"""
            ),
            Markdown(f"**FE Data:**"),
            Markdown(
                f"""
  > PETSc field id:  ${self.field_id}$ \n
  > PETSc field name:   `{self.clean_name}` """
            ),
        )

        with self.mesh.access():
            display(self.data),

        return

    def clone(self, name, varsymbol):
        newMeshVariable = MeshVariable(
            varname=name,
            mesh=self.mesh,
            num_components=self.shape,
            vtype=self.vtype,
            degree=self.degree,
            continuous=self.continuous,
            varsymbol=varsymbol,
        )

        return newMeshVariable

    def __getitem__(self, indices):
        if not isinstance(indices, tuple):
            if isinstance(indices, int) and self.shape[0] == 1:
                i = 0
                j = indices
            else:
                raise IndexError(
                    "MeshVariable[i,j] access requires one or two indices "
                )
        else:
            i, j = indices

        return self._data_container[i, j]

    # We should be careful - this is an INTERPOLATION
    # that is stable when used for EXTRAPOLATION but
    # not accurate.

    def rbf_interpolate(self, new_coords, verbose=False, nnn=None):
        # An inverse-distance mapping is quite robust here ... as long
        # as long we take care of the case where some nodes coincide (likely if used mesh2mesh)

        import numpy as np

        if nnn == None:
            if self.mesh.dim == 3:
                nnn = 4
            else:
                nnn = 3

        with self.mesh.access(self):
            D = self.data.copy()

        if verbose and uw.mpi.rank == 0:
            print("Building K-D tree", flush=True)

        mesh_kdt = uw.kdtree.KDTree(self.coords)
        mesh_kdt.build_index()
        values = mesh_kdt.rbf_interpolator_local(new_coords, D, nnn, verbose)
        del mesh_kdt

        return values

    @timing.routine_timer_decorator
    def save(
        self,
        filename: str,
        name: Optional[str] = None,
        index: Optional[int] = None,
    ):
        """
        Append variable data to the specified mesh hdf5
        data file. The file must already exist.

        Parameters
        ----------
        filename :
            The filename of the mesh checkpoint file. It
            must already exist.
        name :
            Textual name for dataset. In particular, this
            will be used for XDMF generation. If not
            provided, the variable name will be used.
        index :
            Not currently supported. An optional index which
            might correspond to the timestep (for example).
        """

        self._set_vec(available=False)

        viewer = PETSc.ViewerHDF5().create(filename, "a", comm=PETSc.COMM_WORLD)
        if index:
            raise RuntimeError("Recording `index` not currently supported")
            ## JM:To enable timestep recording, the following needs to be called.
            ## I'm unsure if the corresponding xdmf functionality is enabled via
            ## the PETSc xdmf script.
            # PetscViewerHDF5PushTimestepping(cviewer)
            # viewer.setTimestep(index)

        if name:
            oldname = self._gvec.getName()
            self._gvec.setName(name)
        viewer(self._gvec)
        if name:
            self._gvec.setName(oldname)

        lvec = self.mesh.dm.getCoordinates()

    # ToDo: rename to vertex_checkpoint (or similar)
    @timing.routine_timer_decorator
    def write(
        self,
        filename: str,
    ):
        """
        Write variable data to the specified mesh hdf5
        data file. The file will be over-written.

        Parameters
        ----------
        filename :
            The filename of the mesh checkpoint file
        """

        self._set_vec(available=False)

        # Variable coordinates - let's put those in the file to
        # make it a standalone "swarm"

        dmold = self.mesh.dm.getCoordinateDM()
        dmold.createDS()
        dmnew = dmold.clone()

        options = PETSc.Options()
        options["coordinterp_petscspace_degree"] = self.degree
        options["coordinterp_petscdualspace_lagrange_continuity"] = self.continuous
        options["coordinterp_petscdualspace_lagrange_node_endpoints"] = False

        dmfe = PETSc.FE().createDefault(
            self.mesh.dim,
            self.mesh.cdim,
            self.mesh.isSimplex,
            self.mesh.qdegree,
            "coordinterp_",
            PETSc.COMM_SELF,
        )

        dmnew.setField(0, dmfe)
        dmnew.createDS()

        lvec = dmnew.getLocalVec()
        gvec = dmnew.getGlobalVec()

        lvec.array[...] = self.coords.reshape(-1)[...]
        dmnew.localToGlobal(lvec, gvec, addv=False)
        gvec.setName("coordinates")

        # Check that this is also synchronised
        # self.mesh.dm.localToGlobal(self._lvec, self._gvec, addv=False)

        viewer = PETSc.ViewerHDF5().create(filename, "w", comm=PETSc.COMM_WORLD)
        viewer(self._gvec)
        viewer(gvec)

        dmnew.restoreGlobalVec(gvec)
        dmnew.restoreLocalVec(lvec)

        uw.mpi.barrier()
        viewer.destroy()
        dmfe.destroy()

        return

    @timing.routine_timer_decorator
    def read_timestep(
        self,
        data_filename,
        data_name,
        index,
        outputPath="",
        verbose=False,
    ):
        """
        Read a mesh variable from an arbitrary vertex-based checkpoint file
        and reconstruct/interpolate the data field accordingly. The data sizes / meshes can be
        different and will be matched using a kd-tree / inverse-distance weighting
        to the new mesh.

        """

        # Fix this to match the write_timestep function

        # mesh.write_timestep( "test", meshUpdates=False, meshVars=[X], outputPath="", index=0)
        # swarm.write_timestep("test", "swarm", swarmVars=[var], outputPath="", index=0)

        output_base_name = os.path.join(outputPath, data_filename)
        data_file = output_base_name + f".mesh.{data_name}.{index:05}.h5"

        # check if data_file exists
        if os.path.isfile(os.path.abspath(data_file)):
            pass
        else:
            raise RuntimeError(f"{os.path.abspath(data_file)} does not exist")

        import h5py
        import numpy as np

        self._set_vec(available=False)

        ## Sub functions that are used to read / interpolate the mesh.
        def field_from_checkpoint(
            data_file=None,
            data_name=None,
        ):
            """Read the mesh data as a swarm-like value"""

            if verbose and uw.mpi.rank == 0:
                print(f"Reading data file {data_file}", flush=True)

            h5f = h5py.File(data_file)
            D = h5f["fields"][data_name][()].reshape(-1, self.shape[1])
            X = h5f["fields"]["coordinates"][()].reshape(-1, self.mesh.dim)

            h5f.close()

            if len(D.shape) == 1:
                D = D.reshape(-1, 1)

            return X, D

        def map_to_vertex_values(X, D, nnn=4, verbose=False):
            # Map from "swarm" of points to nodal points
            # This is a permutation if we building on the checkpointed
            # mesh file

            mesh_kdt = uw.kdtree.KDTree(X)
            mesh_kdt.build_index()

            return mesh_kdt.rbf_interpolator_local(self.coords, D, nnn, verbose)

        def values_to_mesh_var(mesh_variable, Values):
            mesh = mesh_variable.mesh

            # This should be trivial but there may be problems if
            # the kdtree does not have enough neighbours to allocate
            # values for every point. We handle that here.

            with mesh.access(mesh_variable):
                mesh_variable.data[...] = Values[...]

            return

        ## Read file information

        X, D = field_from_checkpoint(
            data_file,
            data_name,
        )

        remapped_D = map_to_vertex_values(X, D)

        # This is empty at the moment
        values_to_mesh_var(self, remapped_D)

        return

    @timing.routine_timer_decorator
    def load_from_h5_plex_vector(
        self,
        filename: str,
        data_name: Optional[str] = None,
    ):
        if data_name is None:
            data_name = self.clean_name

        with self.mesh.access(self):
            indexset, subdm = self.mesh.dm.createSubDM(self.field_id)

            old_name = self._gvec.getName()
            viewer = PETSc.ViewerHDF5().create(filename, "r", comm=PETSc.COMM_WORLD)

            self._gvec.setName(data_name)
            self._gvec.load(viewer)
            self._gvec.setName(old_name)

            subdm.globalToLocal(self._gvec, self._lvec, addv=False)

            viewer.destroy()

        return

    @property
    def fn(self) -> sympy.Basic:
        """
        The handle to the (i,j,k) spatial view of this variable if it exists (deprecated)
        """
        return self._ijk

    @property
    def ijk(self) -> sympy.Basic:
        """
        The handle to the (i,j,k) spatial view of this variable if it exists
        """
        return self._ijk

    @property
    def sym(self) -> sympy.Basic:
        """
        The handle to the sympy.Matrix view of this variable
        """
        return self._sym

    @property
    def sym_1d(self) -> sympy.Basic:
        """
        The handle to a flattened version of the sympy.Matrix view of this variable.
        Assume components are stored in the same order that sympy iterates entries in
        a matrix except for the symmetric tensor case where we store in a Voigt form
        """

        if self.vtype != uw.VarType.SYM_TENSOR:
            return self._sym.reshape(1, len(self._sym))
        else:
            if self.mesh.dim == 2:
                return sympy.Matrix(
                    [
                        self._sym[0, 0],
                        self._sym[1, 1],
                        self._sym[0, 1],
                    ]
                ).T
            else:
                return sympy.Matrix(
                    [
                        self._sym[0, 0],
                        self._sym[1, 1],
                        self._sym[2, 2],
                        self._sym[0, 1],
                        self._sym[0, 2],
                        self._sym[1, 2],
                    ]
                ).T

    def _data_layout(self, i, j=None):
        # mapping

        if self.vtype == uw.VarType.SCALAR:
            return 0
        if self.vtype == uw.VarType.VECTOR:
            if j is None:
                return i
            elif i == 0:
                return j
            else:
                raise IndexError(
                    f"Vectors have shape {self.mesh.dim} or {(1, self.mesh.dim)} "
                )
        if self.vtype == uw.VarType.TENSOR:
            if self.mesh.dim == 2:
                return ((0, 1), (2, 3))[i][j]
            else:
                return ((0, 1, 2), (3, 4, 5), (6, 7, 8))[i][j]

        if self.vtype == uw.VarType.SYM_TENSOR:
            if self.mesh.dim == 2:
                return ((0, 2), (2, 1))[i][j]
            else:
                return ((0, 3, 4), (3, 1, 5), (4, 5, 2))[i][j]

        if self.vtype == uw.VarType.MATRIX:
            return i + j * self.shape[0]

    def _setup_ds(self):
        options = PETSc.Options()
        name0 = "VAR"  # self.clean_name ## Filling up the options database
        options.setValue(f"{name0}_petscspace_degree", self.degree)
        options.setValue(f"{name0}_petscdualspace_lagrange_continuity", self.continuous)
        options.setValue(
            f"{name0}_petscdualspace_lagrange_node_endpoints", False
        )  # only active if discontinuous

        dim = self.mesh.dm.getDimension()
        petsc_fe = PETSc.FE().createDefault(
            dim,
            self.num_components,
            self.mesh.isSimplex,
            self.mesh.qdegree,
            name0 + "_",
            PETSc.COMM_SELF,
        )

        self.field_id = self.mesh.dm.getNumFields()
        self.mesh.dm.addField(petsc_fe)
        field, _ = self.mesh.dm.getField(self.field_id)
        field.setName(self.clean_name)
        self.mesh.dm.createDS()

        return

    def _set_vec(self, available):
        if self._lvec == None:
            indexset, subdm = self.mesh.dm.createSubDM(self.field_id)

            self._lvec = subdm.createLocalVector()
            self._lvec.zeroEntries()  # not sure if required, but to be sure.
            self._gvec = subdm.createGlobalVector()
            self._gvec.setName(self.clean_name)  # This is set for checkpointing.
            self._gvec.zeroEntries()

        self._available = available

    def __del__(self):
        if self._lvec:
            self._lvec.destroy()
        if self._gvec:
            self._gvec.destroy()

    @property
    def vec(self) -> PETSc.Vec:
        """
        The corresponding PETSc local vector for this variable.
        """
        if not self._available:
            raise RuntimeError(
                "Vector must be accessed via the mesh `access()` context manager."
            )
        return self._lvec

    @property
    def data(self) -> numpy.ndarray:
        """
        Numpy proxy array to underlying variable data.
        Note that the returned array is a proxy for all the *local* nodal
        data, and is provided as 1d list.

        For both read and write, this array can only be accessed via the
        mesh `access()` context manager.
        """
        if self._data is None:
            raise RuntimeError(
                "Data must be accessed via the mesh `access()` context manager."
            )
        return self._data

    ## ToDo: We should probably deprecate this in favour of using integrals

    def min(self) -> Union[float, tuple]:
        """
        The global variable minimum value.
        """
        if not self._lvec:
            raise RuntimeError("It doesn't appear that any data has been set.")

        if self.num_components == 1:
            return self._gvec.min()
        else:
            return tuple(
                [self._gvec.strideMin(i)[1] for i in range(self.num_components)]
            )

    def max(self) -> Union[float, tuple]:
        """
        The global variable maximum value.
        """
        if not self._lvec:
            raise RuntimeError("It doesn't appear that any data has been set.")

        if self.num_components == 1:
            return self._gvec.max()
        else:
            return tuple(
                [self._gvec.strideMax(i)[1] for i in range(self.num_components)]
            )

    def sum(self) -> Union[float, tuple]:
        """
        The global variable sum value.
        """
        if not self._lvec:
            raise RuntimeError("It doesn't appear that any data has been set.")

        if self.num_components == 1:
            return self._gvec.sum()
        else:
            cpts = []
            for i in range(0, self.num_components):
                cpts.append(self._gvec.strideSum(i))

            return tuple(cpts)

    def norm(self, norm_type) -> Union[float, tuple]:
        """
        The global variable norm value.

        norm_type: type of norm, one of
            - 0: NORM 1 ||v|| = sum_i | v_i |. ||A|| = max_j || v_*j ||
            - 1: NORM 2 ||v|| = sqrt(sum_i |v_i|^2) (vectors only)
            - 3: NORM INFINITY ||v|| = max_i |v_i|. ||A|| = max_i || v_i* ||, maximum row sum
        """
        if not self._lvec:
            raise RuntimeError("It doesn't appear that any data has been set.")

        if self.num_components > 1 and norm_type == 2:
            raise RuntimeError("Norm 2 is only available for vectors.")

        if self.num_components == 1:
            return self._gvec.norm(norm_type)
        else:
            return tuple(
                [
                    self._gvec.strideNorm(i, norm_type)
                    for i in range(self.num_components)
                ]
            )

    def mean(self) -> Union[float, tuple]:
        """
        The global variable mean value.
        """
        if not self._lvec:
            raise RuntimeError("It doesn't appear that any data has been set.")

        if self.num_components == 1:
            vecsize = self._gvec.getSize()
            return self._gvec.sum() / vecsize
        else:
            vecsize = self._gvec.getSize() / self.num_components
            return tuple(
                [self._gvec.strideSum(i) / vecsize for i in range(self.num_components)]
            )

    def stats(self):
        """
        The equivalent of mesh.stats but using the native coordinates for this variable
        Not set up for vector variables so we just skip that for now.

        Returns various norms on the mesh using the native mesh discretisation for this
        variable. It is a wrapper on the various _gvec stats routines for the variable.

          - size
          - mean
          - min
          - max
          - sum
          - L2 norm
          - rms
        """

        if self.num_components > 1:
            raise NotImplementedError(
                "stats not available for multi-component variables"
            )

        #       This uses a private work MeshVariable and the various norms defined there but
        #       could either be simplified to just use petsc vectors, or extended to
        #       compute integrals over the elements which is in line with uw1 and uw2

        from petsc4py.PETSc import NormType

        vsize = self._gvec.getSize()
        vmean = self.mean()
        vmax = self.max()[1]
        vmin = self.min()[1]
        vsum = self.sum()
        vnorm2 = self.norm(NormType.NORM_2)
        vrms = vnorm2 / numpy.sqrt(vsize)

        return vsize, vmean, vmin, vmax, vsum, vnorm2, vrms

    @property
    def coords(self) -> numpy.ndarray:
        """
        The array of variable vertex coordinates.
        """
        return self.mesh._get_coords_for_var(self)

    # vector calculus routines - the advantage of using these inbuilt routines is
    # that they are tied to the appropriate mesh definition.

    def divergence(self):
        try:
            return self.mesh.vector.divergence(self.sym)
        except:
            return None

    def gradient(self):
        try:
            return self.mesh.vector.gradient(self.sym)
        except:
            return None

    def curl(self):
        try:
            return self.mesh.vector.curl(self.sym)
        except:
            return None

    def jacobian(self):
        ## validate if this is a vector ?
        return self.mesh.vector.jacobian(self.sym)


## This is a temporary replacement for the PETSc xdmf generator
## Simplified to allow us to decide how we want to checkpoint


def checkpoint_xdmf(
    filename: str,
    meshUpdates: bool = True,
    meshVars: Optional[list] = [],
    swarmVars: Optional[list] = [],
    index: Optional[int] = 0,
):
    import h5py
    import os

    """Create xdmf file for checkpoints"""

    ## Identify the mesh file. Use the
    ## zeroth one if this option is turned off

    if not meshUpdates:
        mesh_filename = filename + ".mesh.00000.h5"
    else:
        mesh_filename = filename + f".mesh.{index:05}.h5"

    ## Obtain the mesh information

    h5 = h5py.File(mesh_filename, "r")
    if "viz" in h5 and "geometry" in h5["viz"]:
        geomPath = "viz/geometry"
        geom = h5["viz"]["geometry"]
    else:
        geomPath = "geometry"
        geom = h5["geometry"]

    if "viz" in h5 and "topology" in h5["viz"]:
        topoPath = "viz/topology"
        topo = h5["viz"]["topology"]
    else:
        topoPath = "topology"
        topo = h5["topology"]

    vertices = geom["vertices"]
    numVertices = vertices.shape[0]
    spaceDim = vertices.shape[1]
    cells = topo["cells"]
    numCells = cells.shape[0]
    numCorners = cells.shape[1]
    cellDim = topo["cells"].attrs["cell_dim"]

    h5.close()

    # We only use a subset of the possible cell types
    if spaceDim == 2:
        if numCorners == 3:
            topology_type = "Triangle"
        else:
            topology_type = "Quadrilateral"
        geomType = "XY"
    else:
        if numCorners == 4:
            topology_type = "Tetrahedron"
        else:
            topology_type = "Hexahedron"
        geomType = "XYZ"

    ## Create the header

    header = f"""<?xml version="1.0" ?>
<!DOCTYPE Xdmf SYSTEM "Xdmf.dtd" [
<!ENTITY MeshData "{os.path.basename(mesh_filename)}">
"""
    for var in meshVars:
        var_filename = filename + f".mesh.{var.clean_name}.{index:05}.h5"
        header += f"""
<!ENTITY {var.clean_name}_Data "{os.path.basename(var_filename)}">"""

    for var in swarmVars:
        var_filename = filename + f".proxy.{var.clean_name}.{index:05}.h5"
        header += f"""
<!ENTITY {var.clean_name}_Data "{os.path.basename(var_filename)}">"""

    header += """
]>"""

    xdmf_start = f"""
<Xdmf>
  <Domain Name="domain">
    <DataItem Name="cells"
              ItemType="Uniform"
              Format="HDF"
              NumberType="Float" Precision="8"
              Dimensions="{numCells} {numCorners}">
      &MeshData;:/{topoPath}/cells
    </DataItem>
    <DataItem Name="vertices"
              Format="HDF"
              Dimensions="{numVertices} {spaceDim}">
      &MeshData;:/{geomPath}/vertices
    </DataItem>
    <!-- ============================================================ -->
      <Grid Name="domain" GridType="Uniform">
        <Topology
           TopologyType="{topology_type}"
           NumberOfElements="{numCells}">
          <DataItem Reference="XML">
            /Xdmf/Domain/DataItem[@Name="cells"]
          </DataItem>
        </Topology>
        <Geometry GeometryType="{geomType}">
          <DataItem Reference="XML">
            /Xdmf/Domain/DataItem[@Name="vertices"]
          </DataItem>
        </Geometry>
"""

    ## The mesh Var attributes

    attributes = ""
    for var in meshVars:
        var_filename = filename + f"mesh.{var.clean_name}.{index:05}.h5"
        if var.num_components == 1:
            variable_type = "Scalar"
        else:
            variable_type = "Vector"
        # We should add a tensor type here ...

        var_attribute = f"""
        <Attribute
           Name="{var.clean_name}"
           Type="{variable_type}"
           Center="Node">
          <DataItem ItemType="HyperSlab"
        	    Dimensions="1 {numVertices} {var.num_components}"
        	    Type="HyperSlab">
            <DataItem
               Dimensions="3 3"
               Format="XML">
              0 0 0
              1 1 1
              1 {numVertices} {var.num_components}
            </DataItem>
            <DataItem
               DataType="Float" Precision="8"
               Dimensions="1 {numVertices} {var.num_components}"
               Format="HDF">
              &{var.clean_name+"_Data"};:/vertex_fields/{var.clean_name+"_P"+str(var.degree)}
            </DataItem>
          </DataItem>
        </Attribute>
    """
        attributes += var_attribute

    for var in swarmVars:
        var_filename = filename + f".proxy.{var.clean_name}.{index:05}.h5"
        if var.num_components == 1:
            variable_type = "Scalar"
        else:
            variable_type = "Vector"
        # We should add a tensor type here ...

        var_attribute = f"""
        <Attribute
           Name="{var.clean_name}"
           Type="{variable_type}"
           Center="Node">
          <DataItem ItemType="HyperSlab"
        	    Dimensions="1 {numVertices} {var.num_components}"
        	    Type="HyperSlab">
            <DataItem
               Dimensions="3 3"
               Format="XML">
              0 0 0
              1 1 1
              1 {numVertices} {var.num_components}
            </DataItem>
            <DataItem
               DataType="Float" Precision="8"
               Dimensions="1 {numVertices} {var.num_components}"
               Format="HDF">
              &{var.clean_name+"_Data"};:/vertex_fields/{var.clean_name+"_P"+str(var._meshVar.degree)}
            </DataItem>
          </DataItem>
        </Attribute>
    """
        attributes += var_attribute

    xdmf_end = f"""
    </Grid>
  </Domain>
</Xdmf>
    """

    xdmf_filename = filename + f".mesh.{index:05}.xdmf"
    with open(xdmf_filename, "w") as fp:
        fp.write(header)
        fp.write(xdmf_start)
        fp.write(attributes)
        fp.write(xdmf_end)

    return


def meshVariable_lookup_by_symbol(mesh, sympy_object):
    """Given a sympy object, scan the mesh variables in `mesh` to find the
    location (meshvariable, component in the data array) corresponding to the symbol
    or return None if not found
    """

    for meshvar in mesh.vars.values():
        if meshvar.sym == sympy_object:
            return meshvar, -1
        else:
            for comp, subvar in enumerate(meshvar.sym_1d):
                if subvar == sympy_object:
                    return meshvar, comp

    return None


def petsc_dm_find_labeled_points_local(
    dm, label_name, label_value, sectionIndex=False, verbose=False
):
    """Identify local points associated with "Label"

    dm -> expects a petscDM object
    label_name -> "String Name for Label"
    sectionIndex -> False: leave points as indexed by the relevant section on the dm
                    True: index into the local coordinate array

    NOTE: Assumes uniform element types
    """

    import numpy as np

    pStart, pEnd = dm.getDepthStratum(0)
    eStart, eEnd = dm.getDepthStratum(1)
    fStart, fEnd = dm.getDepthStratum(2)

    # print(f"Label: {label_name} / {label_value}")
    # print(f"points: {pStart}: {pEnd}")
    # print(f"edges : {eStart}: {eEnd}")
    # print(f"faces : {fStart}: {fEnd}")
    # print(f"", flush=True)

    label = dm.getLabel(label_name)
    if not label:
        print(f"{uw.mpi.rank} Label {label_name} is not present on the dm", flush=True)
        return np.array([0])

    pointIS = dm.getStratumIS("depth", 0)
    edgeIS = dm.getStratumIS("depth", 1)
    faceIS = dm.getStratumIS("depth", 2)

    point_indices = pointIS.getIndices()
    edge_indices = edgeIS.getIndices()
    face_indices = faceIS.getIndices()

    # _, iset_lab = label.convertToSection()
    iset_lab = label.getStratumIS(label_value)
    if not iset_lab:
        return None

    # We need to associate edges and faces with their point indices to
    # build a field representation

    IndicesP = np.intersect1d(iset_lab.getIndices(), pointIS.getIndices())
    IndicesE = np.intersect1d(iset_lab.getIndices(), edgeIS.getIndices())
    IndicesF = np.intersect1d(iset_lab.getIndices(), faceIS.getIndices())

    # print(f"Label {label_name}")
    # print(f"P -> {len(IndicesP)}, E->{len(IndicesE)}, F->{len(IndicesF)},")

    IndicesFe = np.empty((IndicesF.shape[0], dm.getConeSize(fStart)), dtype=int)
    for f in range(IndicesF.shape[0]):
        IndicesFe[f] = dm.getCone(IndicesF[f])

    IndicesFE = np.union1d(IndicesE, IndicesFe)

    # All faces are now recorded as edges

    IndicesFEP = np.empty((IndicesFE.shape[0], dm.getConeSize(eStart)), dtype=int)

    for e in range(IndicesFE.shape[0]):
        IndicesFEP[e] = dm.getCone(IndicesFE[e])

    # all faces / edges are now points

    if sectionIndex:
        Indices = np.union1d(IndicesP, IndicesFEP)
    else:
        Indices = np.union1d(IndicesP, IndicesFEP) - pStart

    return Indices<|MERGE_RESOLUTION|>--- conflicted
+++ resolved
@@ -252,13 +252,9 @@
         if not refinement is None and refinement > 0:
 
             self.dm.setRefinementUniform()
-<<<<<<< HEAD
-            self.dm.distribute()
-=======
 
             if not self.dm.isDistributed():
                 self.dm.distribute()
->>>>>>> 36f02851
 
             # self.dm_hierarchy = self.dm.refineHierarchy(refinement)
 
@@ -284,13 +280,6 @@
             if callable(refinement_callback):
                 for dm in self.dm_hierarchy:
                     refinement_callback(dm)
-<<<<<<< HEAD
-            # Single level equivalent dm
-            self.dm = self.dm_h.clone()
-
-        else:
-            self.dm.distribute()
-=======
 
             # Single level equivalent dm (needed for aux vars ?? Check this - LM)
             self.dm = self.dm_h.clone()
@@ -298,7 +287,6 @@
         else:
             if not self.dm.isDistributed():
                 self.dm.distribute()
->>>>>>> 36f02851
 
             self.dm_hierarchy = [self.dm]
             self.dm_h = self.dm.clone()
