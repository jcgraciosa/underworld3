--- conflicted
+++ resolved
@@ -257,18 +257,9 @@
             # restore coords (will call dm.migrate after context manager releases)
 
             # additional steps for snapback routine
-<<<<<<< HEAD
-
-            og_mig_type = uw.function.dm_swarm_get_migrate_type(
-                self._nswarm_psi
-            )  # get original migrate type
-            uw.function.dm_swarm_set_migrate_type(
-                self._nswarm_psi, 0
-            )  # set to Migrate BASIC
-=======
+
             og_mig_type = uw.function.dm_swarm_get_migrate_type(self._nswarm_psi)   # get original migrate type
             uw.function.dm_swarm_set_migrate_type(self._nswarm_psi, PETSc.DMSwarm.MigrateType.MIGRATE_BASIC)
->>>>>>> 3ef67b98
 
             # change the rank in DMSwarm_rank with the rank before advection
             nR0_field_name = self._nswarm_psi._nR0.name
