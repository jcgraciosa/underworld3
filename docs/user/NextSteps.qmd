--- conflicted
+++ resolved
@@ -16,13 +16,10 @@
 
   - [The Underworld Website / Blog](https://www.underworldcode.org)
 
-<<<<<<< HEAD
   - [The API documentation](https://underworldcode.github.io/underworld3/main_api/underworld3/index.html) 
     (all the modules and functions and their full sets of arguments) is automatically generated from the source code and uses the same rich markdown content as the notebook help text.
-=======
-  - [The API documentation](https://underworldcode.github.io/underworld3/development_api/underworld3/index.html)
-  (all the modules and functions and their full sets of arguments) is automatically generated from the source code and uses the same rich markdown content as the notebook help text.
->>>>>>> 91030667
+
+  - [The API documentation (development branch)](https://underworldcode.github.io/underworld3/development_api/underworld3/index.html)
 
   - The [`underworld3` GitHub repository](https://github.com/underworldcode/underworld3) is the most active development community for the code.
 
